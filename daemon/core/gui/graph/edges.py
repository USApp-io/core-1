import logging
import tkinter as tk
from typing import TYPE_CHECKING, Any, Tuple

from core.gui import themes
from core.gui.dialogs.linkconfig import LinkConfigurationDialog
from core.gui.graph import tags
from core.gui.nodeutils import EdgeUtils, NodeUtils

if TYPE_CHECKING:
    from core.gui.graph.graph import CanvasGraph

TEXT_DISTANCE = 0.30
EDGE_WIDTH = 3
EDGE_COLOR = "#ff0000"
<<<<<<< HEAD
=======
WIRELESS_WIDTH = 1.5
>>>>>>> ceb3d072
WIRELESS_COLOR = "#009933"


class CanvasWirelessEdge:
    def __init__(
        self,
        token: Tuple[Any, ...],
        position: Tuple[float, float, float, float],
        src: int,
        dst: int,
        canvas: "CanvasGraph",
    ):
        logging.debug("Draw wireless link from node %s to node %s", src, dst)
        self.token = token
        self.src = src
        self.dst = dst
        self.canvas = canvas
        self.id = self.canvas.create_line(
<<<<<<< HEAD
            *position, tags=tags.WIRELESS_EDGE, width=EDGE_WIDTH, fill="#009933"
=======
            *position,
            tags=tags.WIRELESS_EDGE,
            width=WIRELESS_WIDTH * self.canvas.app.app_scale,
            fill=WIRELESS_COLOR,
>>>>>>> ceb3d072
        )

    def delete(self):
        self.canvas.delete(self.id)


class CanvasEdge:
    """
    Canvas edge class
    """

    def __init__(
        self,
        x1: float,
        y1: float,
        x2: float,
        y2: float,
        src: int,
        canvas: "CanvasGraph",
    ):
        """
        Create an instance of canvas edge object
        """
        self.src = src
        self.dst = None
        self.src_interface = None
        self.dst_interface = None
        self.canvas = canvas
        self.id = self.canvas.create_line(
            x1,
            y1,
            x2,
            y2,
            tags=tags.EDGE,
            width=EDGE_WIDTH * self.canvas.app.app_scale,
            fill=EDGE_COLOR,
        )
        self.text_src = None
        self.text_dst = None
        self.text_middle = None
        self.token = None
        self.link = None
        self.asymmetric_link = None
        self.throughput = None
        self.set_binding()

    def set_binding(self):
        self.canvas.tag_bind(self.id, "<ButtonRelease-3>", self.create_context)

    def set_link(self, link):
        self.link = link
        self.draw_labels()

    def get_coordinates(self) -> [float, float, float, float]:
        x1, y1, x2, y2 = self.canvas.coords(self.id)
        v1 = x2 - x1
        v2 = y2 - y1
        ux = TEXT_DISTANCE * v1
        uy = TEXT_DISTANCE * v2
        x1 = x1 + ux
        y1 = y1 + uy
        x2 = x2 - ux
        y2 = y2 - uy
        return x1, y1, x2, y2

    def get_midpoint(self) -> [float, float]:
        x1, y1, x2, y2 = self.canvas.coords(self.id)
        x = (x1 + x2) / 2
        y = (y1 + y2) / 2
        return x, y

    def draw_labels(self):
        x1, y1, x2, y2 = self.get_coordinates()
        label_one = None
        if self.link.HasField("interface_one"):
            label_one = (
                f"{self.link.interface_one.ip4}/{self.link.interface_one.ip4mask}\n"
                f"{self.link.interface_one.ip6}/{self.link.interface_one.ip6mask}\n"
            )
        label_two = None
        if self.link.HasField("interface_two"):
            label_two = (
                f"{self.link.interface_two.ip4}/{self.link.interface_two.ip4mask}\n"
                f"{self.link.interface_two.ip6}/{self.link.interface_two.ip6mask}\n"
            )
        self.text_src = self.canvas.create_text(
            x1,
            y1,
            text=label_one,
            justify=tk.CENTER,
            font=self.canvas.app.edge_font,
            tags=tags.LINK_INFO,
        )
        self.text_dst = self.canvas.create_text(
            x2,
            y2,
            text=label_two,
            justify=tk.CENTER,
            font=self.canvas.app.edge_font,
            tags=tags.LINK_INFO,
        )

    def update_labels(self):
        """
        Move edge labels based on current position.
        """
        x1, y1, x2, y2 = self.get_coordinates()
        self.canvas.coords(self.text_src, x1, y1)
        self.canvas.coords(self.text_dst, x2, y2)
        if self.text_middle is not None:
            x, y = self.get_midpoint()
            self.canvas.coords(self.text_middle, x, y)

    def set_throughput(self, throughput: float):
        throughput = 0.001 * throughput
        value = f"{throughput:.3f} kbps"
        if self.text_middle is None:
            x, y = self.get_midpoint()
            self.text_middle = self.canvas.create_text(
                x, y, tags=tags.THROUGHPUT, font=self.canvas.app.edge_font, text=value
            )
        else:
            self.canvas.itemconfig(self.text_middle, text=value)

        if throughput > self.canvas.throughput_threshold:
            color = self.canvas.throughput_color
            width = self.canvas.throughput_width
        else:
            color = EDGE_COLOR
            width = EDGE_WIDTH
        self.canvas.itemconfig(self.id, fill=color, width=width)

    def complete(self, dst: int):
        self.dst = dst
        self.token = EdgeUtils.get_token(self.src, self.dst)
        x, y = self.canvas.coords(self.dst)
        x1, y1, _, _ = self.canvas.coords(self.id)
        self.canvas.coords(self.id, x1, y1, x, y)
        self.check_wireless()
        self.canvas.tag_raise(self.src)
        self.canvas.tag_raise(self.dst)
        logging.debug("Draw wired link from node %s to node %s", self.src, dst)

    def is_wireless(self) -> [bool, bool]:
        src_node = self.canvas.nodes[self.src]
        dst_node = self.canvas.nodes[self.dst]
        src_node_type = src_node.core_node.type
        dst_node_type = dst_node.core_node.type
        is_src_wireless = NodeUtils.is_wireless_node(src_node_type)
        is_dst_wireless = NodeUtils.is_wireless_node(dst_node_type)

        # update the wlan/EMANE network
        wlan_network = self.canvas.wireless_network
        if is_src_wireless and not is_dst_wireless:
            if self.src not in wlan_network:
                wlan_network[self.src] = set()
            wlan_network[self.src].add(self.dst)
        elif not is_src_wireless and is_dst_wireless:
            if self.dst not in wlan_network:
                wlan_network[self.dst] = set()
            wlan_network[self.dst].add(self.src)
        return is_src_wireless or is_dst_wireless

    def check_wireless(self):
        if self.is_wireless():
            self.canvas.itemconfig(self.id, state=tk.HIDDEN)
            self._check_antenna()

    def _check_antenna(self):
        src_node = self.canvas.nodes[self.src]
        dst_node = self.canvas.nodes[self.dst]
        src_node_type = src_node.core_node.type
        dst_node_type = dst_node.core_node.type
        is_src_wireless = NodeUtils.is_wireless_node(src_node_type)
        is_dst_wireless = NodeUtils.is_wireless_node(dst_node_type)
        if is_src_wireless or is_dst_wireless:
            if is_src_wireless and not is_dst_wireless:
                dst_node.add_antenna()
            elif not is_src_wireless and is_dst_wireless:
                src_node.add_antenna()
            else:
                src_node.add_antenna()

    def delete(self):
        logging.debug("Delete canvas edge, id: %s", self.id)
        self.canvas.delete(self.id)
        if self.link:
            self.canvas.delete(self.text_src)
            self.canvas.delete(self.text_dst)
        self.canvas.delete(self.text_middle)

    def reset(self):
        self.canvas.delete(self.text_middle)
        self.text_middle = None
        self.canvas.itemconfig(self.id, fill=EDGE_COLOR, width=EDGE_WIDTH)

    def create_context(self, event: tk.Event):
        context = tk.Menu(self.canvas)
        themes.style_menu(context)
        context.add_command(label="Configure", command=self.configure)
        context.add_command(label="Delete")
        context.add_command(label="Split")
        context.add_command(label="Merge")
        if self.canvas.app.core.is_runtime():
            context.entryconfigure(1, state="disabled")
            context.entryconfigure(2, state="disabled")
            context.entryconfigure(3, state="disabled")
        context.post(event.x_root, event.y_root)

    def configure(self):
        dialog = LinkConfigurationDialog(self.canvas, self.canvas.app, self)
        dialog.show()<|MERGE_RESOLUTION|>--- conflicted
+++ resolved
@@ -13,10 +13,7 @@
 TEXT_DISTANCE = 0.30
 EDGE_WIDTH = 3
 EDGE_COLOR = "#ff0000"
-<<<<<<< HEAD
-=======
 WIRELESS_WIDTH = 1.5
->>>>>>> ceb3d072
 WIRELESS_COLOR = "#009933"
 
 
@@ -35,14 +32,10 @@
         self.dst = dst
         self.canvas = canvas
         self.id = self.canvas.create_line(
-<<<<<<< HEAD
-            *position, tags=tags.WIRELESS_EDGE, width=EDGE_WIDTH, fill="#009933"
-=======
             *position,
             tags=tags.WIRELESS_EDGE,
             width=WIRELESS_WIDTH * self.canvas.app.app_scale,
             fill=WIRELESS_COLOR,
->>>>>>> ceb3d072
         )
 
     def delete(self):
