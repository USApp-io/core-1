"""
copy service config dialog
"""

import logging
import tkinter as tk
from tkinter import ttk
from typing import TYPE_CHECKING, Any, Tuple

from core.gui.dialogs.dialog import Dialog
from core.gui.themes import FRAME_PAD, PADX
from core.gui.widgets import CodeText

if TYPE_CHECKING:
    from core.gui.app import Application


class CopyServiceConfigDialog(Dialog):
    def __init__(self, master: Any, app: "Application", node_id: int):
        super().__init__(master, app, f"Copy services to node {node_id}", modal=True)
        self.parent = master
        self.app = app
        self.node_id = node_id
        self.service_configs = app.core.service_configs
        self.file_configs = app.core.file_configs

        self.tree = None
        self.draw()

    def draw(self):
        self.top.columnconfigure(0, weight=1)
        self.tree = ttk.Treeview(self.top)
        self.tree.grid(row=0, column=0, sticky="ew", padx=PADX)
        self.tree["columns"] = ()
        self.tree.column("#0", width=270, minwidth=270, stretch=tk.YES)
        self.tree.heading("#0", text="Service configuration items", anchor=tk.CENTER)
        custom_nodes = set(self.service_configs).union(set(self.file_configs))
        for nid in custom_nodes:
            treeid = self.tree.insert("", "end", text=f"n{nid}", tags="node")
            services = self.service_configs.get(nid, None)
            files = self.file_configs.get(nid, None)
            tree_ids = {}
            if services:
                for service, config in services.items():
                    serviceid = self.tree.insert(
                        treeid, "end", text=service, tags="service"
                    )
                    tree_ids[service] = serviceid
                    cmdup = config.startup[:]
                    cmddown = config.shutdown[:]
                    cmdval = config.validate[:]
                    self.tree.insert(
                        serviceid,
                        "end",
                        text=f"cmdup=({str(cmdup)[1:-1]})",
                        tags=("cmd", "up"),
                    )
                    self.tree.insert(
                        serviceid,
                        "end",
                        text=f"cmddown=({str(cmddown)[1:-1]})",
                        tags=("cmd", "down"),
                    )
                    self.tree.insert(
                        serviceid,
                        "end",
                        text=f"cmdval=({str(cmdval)[1:-1]})",
                        tags=("cmd", "val"),
                    )
            if files:
                for service, configs in files.items():
                    if service in tree_ids:
                        serviceid = tree_ids[service]
                    else:
                        serviceid = self.tree.insert(
                            treeid, "end", text=service, tags="service"
                        )
                        tree_ids[service] = serviceid
                    for filename, data in configs.items():
                        self.tree.insert(serviceid, "end", text=filename, tags="file")

        frame = ttk.Frame(self.top)
        frame.grid(row=1, column=0)
        for i in range(3):
            frame.columnconfigure(i, weight=1)
        button = ttk.Button(frame, text="Copy", command=self.click_copy)
        button.grid(row=0, column=0, sticky="ew", padx=PADX)
        button = ttk.Button(frame, text="View", command=self.click_view)
        button.grid(row=0, column=1, sticky="ew", padx=PADX)
        button = ttk.Button(frame, text="Cancel", command=self.destroy)
        button.grid(row=0, column=2, sticky="ew", padx=PADX)

    def click_copy(self):
        logging.debug("click copy")
        selected = self.tree.selection()
        if selected:
            item = self.tree.item(selected[0])
            if "file" in item["tags"]:
                filename = item["text"]
                nid, service = self.get_node_service(selected)
                data = self.file_configs[nid][service][filename]
                if service == self.parent.service_name:
                    self.parent.temp_service_files[filename] = data
                    self.parent.modified_files.add(filename)
                    if self.parent.filename_combobox.get() == filename:
                        self.parent.service_file_data.text.delete(1.0, "end")
                        self.parent.service_file_data.text.insert("end", data)
            if "cmd" in item["tags"]:
                nid, service = self.get_node_service(selected)
                if service == self.master.service_name:
                    cmds = self.service_configs[nid][service]
                    if "up" in item["tags"]:
                        self.master.append_commands(
                            self.master.startup_commands,
                            self.master.startup_commands_listbox,
                            cmds.startup,
                        )
                    elif "down" in item["tags"]:
                        self.master.append_commands(
                            self.master.shutdown_commands,
                            self.master.shutdown_commands_listbox,
                            cmds.shutdown,
                        )

                    elif "val" in item["tags"]:
                        self.master.append_commands(
                            self.master.validate_commands,
                            self.master.validate_commands_listbox,
                            cmds.validate,
                        )
        self.destroy()

    def click_view(self):
        selected = self.tree.selection()
        data = ""
        if selected:
            item = self.tree.item(selected[0])
            if "file" in item["tags"]:
                nid, service = self.get_node_service(selected)
                data = self.file_configs[nid][service][item["text"]]
                dialog = ViewConfigDialog(
                    self, self.app, nid, data, item["text"].split("/")[-1]
                )
                dialog.show()
            if "cmd" in item["tags"]:
                nid, service = self.get_node_service(selected)
                cmds = self.service_configs[nid][service]
                if "up" in item["tags"]:
                    data = f"({str(cmds.startup[:])[1:-1]})"
                    dialog = ViewConfigDialog(
                        self, self.app, self.node_id, data, "cmdup"
                    )
                elif "down" in item["tags"]:
                    data = f"({str(cmds.shutdown[:])[1:-1]})"
                    dialog = ViewConfigDialog(
                        self, self.app, self.node_id, data, "cmdup"
                    )
                elif "val" in item["tags"]:
                    data = f"({str(cmds.validate[:])[1:-1]})"
                    dialog = ViewConfigDialog(
                        self, self.app, self.node_id, data, "cmdup"
                    )
                dialog.show()

    def get_node_service(self, selected: Tuple[str]) -> [int, str]:
        service_tree_id = self.tree.parent(selected[0])
        service_name = self.tree.item(service_tree_id)["text"]
        node_tree_id = self.tree.parent(service_tree_id)
        node_id = int(self.tree.item(node_tree_id)["text"][1:])
        return node_id, service_name


class ViewConfigDialog(Dialog):
<<<<<<< HEAD
    def __init__(self, master: Any, app: "Application", node_id: int, data: bytes):
=======
    def __init__(self, master, app, node_id, data, filename=None):
>>>>>>> 21776feb
        super().__init__(master, app, f"n{node_id} config data", modal=True)
        self.data = data
        self.service_data = None
        self.filepath = tk.StringVar(value=f"/tmp/services.tmp-n{node_id}-{filename}")
        self.draw()

    def draw(self):
        self.top.columnconfigure(0, weight=1)
        frame = ttk.Frame(self.top, padding=FRAME_PAD)
        frame.columnconfigure(0, weight=1)
        frame.columnconfigure(1, weight=10)
        frame.grid(row=0, column=0, sticky="ew")
        label = ttk.Label(frame, text="File: ")
        label.grid(row=0, column=0, sticky="ew", padx=PADX)
        entry = ttk.Entry(frame, textvariable=self.filepath)
        entry.config(state="disabled")
        entry.grid(row=0, column=1, sticky="ew")

        self.service_data = CodeText(self.top)
        self.service_data.grid(row=1, column=0, sticky="nsew")
        self.service_data.text.insert("end", self.data)
        self.service_data.text.config(state="disabled")

        button = ttk.Button(self.top, text="Close", command=self.destroy)
        button.grid(row=2, column=0, sticky="ew", padx=PADX)<|MERGE_RESOLUTION|>--- conflicted
+++ resolved
@@ -171,11 +171,14 @@
 
 
 class ViewConfigDialog(Dialog):
-<<<<<<< HEAD
-    def __init__(self, master: Any, app: "Application", node_id: int, data: bytes):
-=======
-    def __init__(self, master, app, node_id, data, filename=None):
->>>>>>> 21776feb
+    def __init__(
+        self,
+        master: Any,
+        app: "Application",
+        node_id: int,
+        data: bytes,
+        filename: str = None,
+    ):
         super().__init__(master, app, f"n{node_id} config data", modal=True)
         self.data = data
         self.service_data = None
