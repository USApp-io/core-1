# CORE Services

* Table of Contents
{:toc}

## Services

CORE uses the concept of services to specify what processes or scripts run on a
node when it is started. Layer-3 nodes such as routers and PCs are defined by
the services that they run.

Services may be customized for each node, or new custom services can be
created. New node types can be created each having a different name, icon, and
set of default services. Each service defines the per-node directories,
configuration files, startup index, starting commands, validation commands,
shutdown commands, and meta-data associated with a node.

**NOTE:**
   Network namespace nodes do not undergo the normal Linux boot process
   using the **init**, **upstart**, or **systemd** frameworks. These
   lightweight nodes use configured CORE *services*.

### Default Services and Node Types

Here are the default node types and their services:

* *router* - zebra, OSFPv2, OSPFv3, and IPForward services for IGP
  link-state routing.
* *host* - DefaultRoute and SSH services, representing an SSH server having a
  default route when connected directly to a router.
* *PC* - DefaultRoute service for having a default route when connected
  directly to a router.
* *mdr* - zebra, OSPFv3MDR, and IPForward services for
  wireless-optimized MANET Designated Router routing.
* *prouter* - a physical router, having the same default services as the
  *router* node type; for incorporating Linux testbed machines into an
  emulation.

Configuration files can be automatically generated by each service. For
example, CORE automatically generates routing protocol configuration for the
router nodes in order to simplify the creation of virtual networks.

To change the services associated with a node, double-click on the node to
invoke its configuration dialog and click on the *Services...* button,
or right-click a node a choose *Services...* from the menu.
Services are enabled or disabled by clicking on their names. The button next to
each service name allows you to customize all aspects of this service for this
node. For example, special route redistribution commands could be inserted in
to the Quagga routing configuration associated with the zebra service.

To change the default services associated with a node type, use the Node Types
dialog available from the *Edit* button at the end of the Layer-3 nodes
toolbar, or choose *Node types...* from the  *Session* menu. Note that
any new services selected are not applied to existing nodes if the nodes have
been customized.

The node types are saved in a **~/.core/nodes.conf** file, not with the
**.imn** file. Keep this in mind when changing the default services for
existing node types; it may be better to simply create a new node type. It is
recommended that you do not change the default built-in node types. The
**nodes.conf** file can be copied between CORE machines to save your custom
types.

### Customizing a Service

A service can be fully customized for a particular node. From the node's
configuration dialog, click on the button next to the service name to invoke
the service customization dialog for that service.
The dialog has three tabs for configuring the different aspects of the service:
files, directories, and startup/shutdown.

**NOTE:**
   A **yellow** customize icon next to a service indicates that service
   requires customization (e.g. the *Firewall* service).
   A **green** customize icon indicates that a custom configuration exists.
   Click the *Defaults* button when customizing a service to remove any
   customizations.

The Files tab is used to display or edit the configuration files or scripts that
are used for this service. Files can be selected from a drop-down list, and
their contents are displayed in a text entry below. The file contents are
generated by the CORE daemon based on the network topology that exists at
the time the customization dialog is invoked.

The Directories tab shows the per-node directories for this service. For the
default types, CORE nodes share the same filesystem tree, except for these
per-node directories that are defined by the services. For example, the
**/var/run/quagga** directory needs to be unique for each node running
the Zebra service, because Quagga running on each node needs to write separate
PID files to that directory.

**NOTE:**
   The **/var/log** and **/var/run** directories are
   mounted uniquely per-node by default.
   Per-node mount targets can be found in **/tmp/pycore.nnnnn/nN.conf/**
   (where *nnnnn* is the session number and *N* is the node number.)

The Startup/shutdown tab lists commands that are used to start and stop this
service. The startup index allows configuring when this service starts relative
to the other services enabled for this node; a service with a lower startup
index value is started before those with higher values. Because shell scripts
generated by the Files tab will not have execute permissions set, the startup
commands should include the shell name, with
something like ```sh script.sh```.

Shutdown commands optionally terminate the process(es) associated with this
service. Generally they send a kill signal to the running process using the
*kill* or *killall* commands. If the service does not terminate
the running processes using a shutdown command, the processes will be killed
when the *vnoded* daemon is terminated (with *kill -9*) and
the namespace destroyed. It is a good practice to
specify shutdown commands, which will allow for proper process termination, and
for run-time control of stopping and restarting services.

Validate commands are executed following the startup commands. A validate
command can execute a process or script that should return zero if the service
has started successfully, and have a non-zero return value for services that
have had a problem starting. For example, the *pidof* command will check
if a process is running and return zero when found. When a validate command
produces a non-zero return value, an exception is generated, which will cause
an error to be displayed in the Check Emulation Light.

**TIP:**
   To start, stop, and restart services during run-time, right-click a
   node and use the *Services...* menu.

### Creating new Services

Services can save time required to configure nodes, especially if a number
of nodes require similar configuration procedures. New services can be
introduced to automate tasks.

The easiest way to capture the configuration of a new process into a service
is by using the **UserDefined** service. This is a blank service where any
aspect may be customized. The UserDefined service is convenient for testing
ideas for a service before adding a new service type.

To introduce new service types, a **myservices/** directory exists in the
user's CORE configuration directory, at **~/.core/myservices/**. A detailed
**README.txt** file exists in that directory to outline the steps necessary
for adding a new service. First, you need to create a small Python file that
defines the service; then the **custom_services_dir** entry must be set
in the **/etc/core/core.conf** configuration file. A sample is provided in
the **myservices/** directory.

**NOTE:**
   The directory name used in **custom_services_dir** should be unique and
   should not correspond to
   any existing Python module name. For example, don't use the name **subprocess**
   or **services**.

If you have created a new service type that may be useful to others, please
consider contributing it to the CORE project.

<<<<<<< HEAD
Here is an example service with documentation describing functionality:
[Example Service](exampleservice.html)

### Available Services

#### BIRD Internet Routing Daemon
The [BIRD Internet Routing Daemon](https://bird.network.cz/) is a routing daemon; i.e., a software responsible for managing kernel packet forwarding tables. It aims to develop a dynamic IP routing daemon with full support of all modern routing protocols, easy to use configuration interface and powerful route filtering language, primarily targeted on (but not limited to) Linux and other UNIX-like systems and distributed under the GNU General Public License. BIRD has a free implementation of several well known and common routing and router-supplemental protocols, namely RIP, RIPng, OSPFv2, OSPFv3, BGP, BFD, and NDP/RA. BIRD supports IPv4 and IPv6 address families, Linux kernel and several BSD variants (tested on FreeBSD, NetBSD and OpenBSD). BIRD consists of bird daemon and birdc interactive CLI client used for supervision.

In order to be able to use the BIRD Internet Routing Protocol, you must first install the project on your machine.


##### BIRD Package Install
```shell
sudo apt-get install bird
```

##### BIRD Source Code Install
You can download BIRD source code from it's [official repository.](https://gitlab.labs.nic.cz/labs/bird/)
```shell
./configure
make
su
make install
vi /etc/bird/bird.conf
```
The installation will place the bird directory inside */etc* where you will also find its config file.

In order to be able to do use the Bird Internet Routing Protocol, you must modify *bird.conf* due to the fact that the given configuration file is not configured beyond allowing the bird daemon to start, which means that nothing else will happen if you run it. Keeran Marquis has a very detailed example on [Configuring BGP using Bird on Ubuntu](https://blog.marquis.co/configuring-bgp-using-bird-on-ubuntu-14-04lts/) which can be used as a building block to implement your custom routing daemon.


#### FRRouting
FRRouting is a routing software package that provides TCP/IP based routing services with routing protocols support such as BGP, RIP, OSPF, IS-IS and more. FRR also supports special BGP Route Reflector and Route Server behavior. In addition to traditional IPv4 routing protocols, FRR also supports IPv6 routing protocols. With an SNMP daemon that supports the AgentX protocol, FRR provides routing protocol MIB read-only access (SNMP Support).

FRR currently supports the following protocols:
* BGP
* OSPFv2
* OSPFv3
* RIPv1
* RIPv2
* RIPng
* IS-IS
* PIM-SM/MSDP
* LDP
* BFD
* Babel
* PBR
* OpenFabric
* EIGRP (alpha)
* NHRP (alpha)

##### FRRouting Package Install
```shell
sudo apt install curl
curl -s https://deb.frrouting.org/frr/keys.asc | sudo apt-key add -
FRRVER="frr-stable"
echo deb https://deb.frrouting.org/frr $(lsb_release -s -c) $FRRVER | sudo tee -a /etc/apt/sources.list.d/frr.list
sudo apt update && sudo apt install frr frr-pythontools
```

##### FRRouting Source Code Install
Building FRR from source is the best way to ensure you have the latest features and bug fixes. Details for each supported platform, including dependency package listings, permissions, and other gotchas, are in the developer’s documentation. 

FRR’s source is available on the project [GitHub page](https://github.com/FRRouting/frr).
```shell
git clone https://github.com/FRRouting/frr.git
```

Change into your FRR source directory and issue:
```shell
./bootstrap.sh
```
Then, choose the configuration options that you wish to use for the installation. You can find these options on FRR's [official webpage](http://docs.frrouting.org/en/latest/installation.html). Once you have chosen your configure options, run the configure script and pass the options you chose:
```shell
./configure \
    --prefix=/usr \
    --enable-exampledir=/usr/share/doc/frr/examples/ \
    --localstatedir=/var/run/frr \
    --sbindir=/usr/lib/frr \
    --sysconfdir=/etc/frr \
    --enable-pimd \
    --enable-watchfrr \
    ...
```
After configuring the software, you are ready to build and install it in your system.
```shell
make && sudo make install
```
If everything finishes successfully, FRR should be installed.


#### Docker
Docker service allows running docker containers within CORE nodes.
The running of Docker within a CORE node allows for additional extensibility to
the CORE services. This allows network applications and protocols to be easily
packaged and run on any node.

This service will add a new group to the services list. This will have a service called Docker which will just start the docker service within the node but not run anything. It will also scan all docker images on the host machine. If any are tagged with 'core' then they will be added as a service to the Docker group. The image will then be auto run if that service is selected.

This requires a recent version of Docker. This was tested using a PPA on Ubuntu with version 1.2.0. The version in the standard Ubuntu repo is to old for this purpose (we need --net host).

##### Docker Installation
To use Docker services, you must first install the Docker python image. This is used to interface with Docker from the python service.

```shell
sudo apt-get install docker.io
sudo apt-get install python-pip
pip install docker-py
```
Once everything runs successfully, a Docker group under services will appear. An example use case is to pull an image from [Docker](https://hub.docker.com/). A test image has been uploaded for this purpose:
```shell
sudo docker pull stuartmarsden/multicastping
```
This downloads an image which is based on Ubuntu 14.04 with python and twisted. It runs a simple program that sends a multicast ping and listens and records any it receives. In order for this to appear as a docker service it must be tagged with core.
Find out the id by running 'sudo docker images'. You should see all installed images and the one you want looks like this:
```shell
stuartmarsden/multicastping    latest              4833487e66d2        20 hours
ago        487 MB
```
The id will be different on your machine so use it in the following command:
```shell
sudo docker tag 4833487e66d2 stuartmarsden/multicastping:core
```
This image will be listed in the services after we restart the core-daemon:
```shell
sudo service core-daemon restart
```


#### NRL Services
The Protean Protocol Prototyping Library (ProtoLib) is a cross-platform library that allows applications to be built while supporting a variety of platforms including Linux, Windows, WinCE/PocketPC, MacOS, FreeBSD, Solaris, etc as well as the simulation environments of NS2 and Opnet. The goal of the Protolib is to provide a set of simple, cross-platform C++ classes that allow development of network protocols and applications that can run on different platforms and in network simulation environments. While Protolib provides an overall framework for developing working protocol implementations, applications, and simulation modules, the individual classes are designed for use as stand-alone components when possible. Although Protolib is principally for research purposes, the code has been constructed to provide robust, efficient performance and adaptability to real applications. In some cases, the code consists of data structures, etc useful in protocol implementations and, in other cases, provides common, cross-platform interfaces to system services and functions (e.g., sockets, timers, routing tables, etc).

Currently the Naval Research Laboratory uses this library to develop a wide variety of protocols.The NRL Protolib currently supports the following protocols:
* MGEN_Sink
* NHDP
* SMF
* OLSR
* OLSRv2
* OLSRORG
* MgenActor
* arouted

#### NRL Installation
In order to be able to use the different protocols that NRL offers, you must first download the support library itself. You can get the source code from their [official nightly snapshots website](https://downloads.pf.itd.nrl.navy.mil/protolib/nightly_snapshots/).

##### Multi-Generator (MGEN)
Download MGEN from the [NRL MGEN nightly snapshots](https://downloads.pf.itd.nrl.navy.mil/mgen/nightly_snapshots/), unpack it and copy the protolib library into the main folder *mgen*. Execute the following commands to build the protocol.
```shell
cd mgen/makefiles
make -f Makefile.{os} mgen
```

##### Neighborhood Discovery Protocol (NHDP)
Download NHDP from the [NRL NHDP nightly snapshots](https://downloads.pf.itd.nrl.navy.mil/nhdp/nightly_snapshots/).
```shell
sudo apt-get install libpcap-dev libboost-all-dev
wget https://github.com/protocolbuffers/protobuf/releases/download/v3.8.0/protoc-3.8.0-linux-x86_64.zip
unzip protoc-3.8.0-linux-x86_64.zip
``` 
Then place the binaries in your $PATH. To know your paths you can issue the following command
```shell
echo $PATH
```
Go to the downloaded *NHDP* tarball, unpack it and place the protolib library inside the NHDP main folder. Now, compile the NHDP Protocol.
```shell
cd nhdp/unix
make -f Makefile.{os}
```

##### Simplified Multicast Forwarding (SMF)
Download SMF from the [NRL SMF nightly snapshot](https://downloads.pf.itd.nrl.navy.mil/smf/nightly_snapshots/) , unpack it and place the protolib library inside the *smf* main folder.
```shell
cd mgen/makefiles
make -f Makefile.{os}
```

##### Optimized Link State Routing Protocol (OLSR)
To install the OLSR protocol, download their source code from their [nightly snapshots](https://downloads.pf.itd.nrl.navy.mil/olsr/nightly_snapshots/nrlolsr-svnsnap.tgz). Unpack it and place the previously downloaded protolib library inside the *nrlolsr* main directory. Then execute the following commands:
```shell
cd ./unix
make -f Makefile.{os}
```


#### Quagga Routing Suite
 Quagga is a routing software suite, providing implementations of OSPFv2, OSPFv3, RIP v1 and v2, RIPng and BGP-4 for Unix platforms, particularly FreeBSD, Linux, Solaris and NetBSD. Quagga is a fork of GNU Zebra which was developed by Kunihiro Ishiguro.
The Quagga architecture consists of a core daemon, zebra, which acts as an abstraction layer to the underlying Unix kernel and presents the Zserv API over a Unix or TCP stream to Quagga clients. It is these Zserv clients which typically implement a routing protocol and communicate routing updates to the zebra daemon.

##### Quagga Package Install
```shell
sudo apt-get install quagga
```

##### Quagga Source Install
First, download the source code from their [official webpage](https://www.quagga.net/).
```shell
sudo apt-get install gawk
```
Extract the tarball, go to the directory of your currently extracted code and issue the following commands.
```shell
./configure
make
sudo make install
```


#### Software Defined Networking
Ryu is a component-based software defined networking framework. Ryu provides software components with well defined API that make it easy for developers to create new network management and control applications. Ryu supports various protocols for managing network devices, such as OpenFlow, Netconf, OF-config, etc. About OpenFlow, Ryu supports fully 1.0, 1.2, 1.3, 1.4, 1.5 and Nicira Extensions. All of the code is freely available under the Apache 2.0 license.
```shell
```

##### Installation
###### Prerequisites
```shell
sudo apt-get install gcc python-dev libffi-dev libssl-dev libxml2-dev libxslt1-dev zlib1g-dev
```
###### Ryu Package Install
```shell
pip install ryu
```
###### Ryu Source Install
```shell
git clone git://github.com/osrg/ryu.git
cd ryu; pip install .
```


#### Security Services
The security services offer a wide variety of protocols capable of satisfying the most use cases available. Security services such as IP security protocols, for providing security at the IP layer, as well as the suite of protocols designed to provide that security, through authentication and encryption of IP network packets. Virtual Private Networks (VPNs) and Firewalls are also available for use to the user.

##### Installation
```shell
sudo apt-get install ipsec-tools racoon openvpn
```

#### UCARP
UCARP allows a couple of hosts to share common virtual IP addresses in order to provide automatic failover. It is a portable userland implementation of the secure and patent-free Common Address Redundancy Protocol (CARP, OpenBSD's alternative to the patents-bloated VRRP).

Strong points of the CARP protocol are: very low overhead, cryptographically signed messages, interoperability between different operating systems and no need for any dedicated extra network link between redundant hosts.

##### Installation
```shell
sudo apt-get install ucarp
```


#### Utilities Services
The following services are provided as utilities:
* Default Routing
* Default Muticast Routing
* Static Routing
* SSH
* DHCP
* DHCP Client
* FTP
* HTTP
* PCAP
* RADVD
* ATD

##### Installation
To install the functionality of the previously metioned services you can run the following command:
```shell
sudo apt-get install isc-dhcp-server apache2 libpcap-dev radvd at
```

#### XORP routing suite
XORP is an open networking platform that supports OSPF, RIP, BGP, OLSR, VRRP, PIM, IGMP (Multicast) and other routing protocols.  Most protocols support IPv4 and IPv6 where applicable.  It is known to work on various Linux distributions and flavors of BSD.

XORP started life as a project at the ICSI Center for Open Networking (ICON) at the International Computer Science Institute in Berkeley, California, USA, and spent some time with the team at XORP, Inc.  It is now maintained and improved on a volunteer basis by a core of long-term XORP developers and some newer contributors.

XORP's primary goal is to be an open platform for networking protocol implementations and an alternative to proprietary and closed networking products in the marketplace today. It is the only open source platform to offer integrated multicast capability.

XORP design philosophy is:
  * modularity
  * extensibility
  * performance
  * robustness
This is achieved by carefully separating functionalities into independent modules, and by providing an API for each module.

XORP divides into two subsystems. The higher-level ("user-level") subsystem consists of the routing protocols. The lower-level ("kernel") manages the forwarding path, and provides APIs for the higher-level to access.

User-level XORP uses multi-process architecture with one process per routing protocol, and a novel inter-process communication mechanism called XRL (XORP Resource Locator).

The lower-level subsystem can use traditional UNIX kernel forwarding, or Click modular router. The modularity and independency of the lower-level from the user-level subsystem allows for its easily replacement with other solutions including high-end hardware-based forwarding engines.

##### Installation
In order to be able to install the XORP Routing Suite, you must first install scons in order to compile it.
```shell
sudo apt-get install scons
```
Then, download XORP from its official [release web page](http://www.xorp.org/releases/current/).
```shell
http://www.xorp.org/releases/current/
cd xorp
sudo apt-get install libssl-dev ncurses-dev
scons
scons install
```

=======
Follow these steps to add your own services:

1. Modify the [Example Service File](/daemon/examples/myservices/sample.py)
   to do what you want. It could generate config/script files, mount per-node
   directories, start processes/scripts, etc. sample.py is a Python file that
   defines one or more classes to be imported. You can create multiple Python
   files that will be imported. Add any new filenames to the __init__.py file.

2. Put these files in a directory such as /home/username/.core/myservices
   Note that the last component of this directory name **myservices** should not
   be named something like **services** which conflicts with an existing Python
   name (the syntax 'from myservices import *' is used).

3. Add a **custom_services_dir = /home/username/.core/myservices** entry to the
   /etc/core/core.conf file.

4. Restart the CORE daemon (core-daemon). Any import errors (Python syntax)
   should be displayed in the /var/log/core-daemon.log log file (or on screen).

5. Start using your custom service on your nodes. You can create a new node
   type that uses your service, or change the default services for an existing
   node type, or change individual nodes.
>>>>>>> 67595485
<|MERGE_RESOLUTION|>--- conflicted
+++ resolved
@@ -20,7 +20,7 @@
    using the **init**, **upstart**, or **systemd** frameworks. These
    lightweight nodes use configured CORE *services*.
 
-### Default Services and Node Types
+## Default Services and Node Types
 
 Here are the default node types and their services:
 
@@ -61,7 +61,7 @@
 **nodes.conf** file can be copied between CORE machines to save your custom
 types.
 
-### Customizing a Service
+## Customizing a Service
 
 A service can be fully customized for a particular node. From the node's
 configuration dialog, click on the button next to the service name to invoke
@@ -124,52 +124,65 @@
    To start, stop, and restart services during run-time, right-click a
    node and use the *Services...* menu.
 
-### Creating new Services
+## New Services
 
 Services can save time required to configure nodes, especially if a number
 of nodes require similar configuration procedures. New services can be
 introduced to automate tasks.
+
+### Leveraging UserDefined
 
 The easiest way to capture the configuration of a new process into a service
 is by using the **UserDefined** service. This is a blank service where any
 aspect may be customized. The UserDefined service is convenient for testing
 ideas for a service before adding a new service type.
 
-To introduce new service types, a **myservices/** directory exists in the
-user's CORE configuration directory, at **~/.core/myservices/**. A detailed
-**README.txt** file exists in that directory to outline the steps necessary
-for adding a new service. First, you need to create a small Python file that
-defines the service; then the **custom_services_dir** entry must be set
-in the **/etc/core/core.conf** configuration file. A sample is provided in
-the **myservices/** directory.
-
-**NOTE:**
+### Creating New Service
+
+1. Modify the [Example Service File](/daemon/examples/myservices/sample.py)
+   to do what you want. It could generate config/script files, mount per-node
+   directories, start processes/scripts, etc. sample.py is a Python file that
+   defines one or more classes to be imported. You can create multiple Python
+   files that will be imported. Add any new filenames to the __init__.py file.
+
+2. Put these files in a directory such as /home/username/.core/myservices
+   Note that the last component of this directory name **myservices** should not
+   be named something like **services** which conflicts with an existing Python
+   name (the syntax 'from myservices import *' is used).
+
+3. Add a **custom_services_dir = /home/username/.core/myservices** entry to the
+   /etc/core/core.conf file.
+   
+   **NOTE:**
    The directory name used in **custom_services_dir** should be unique and
    should not correspond to
    any existing Python module name. For example, don't use the name **subprocess**
    or **services**.
 
+4. Restart the CORE daemon (core-daemon). Any import errors (Python syntax)
+   should be displayed in the /var/log/core-daemon.log log file (or on screen).
+
+5. Start using your custom service on your nodes. You can create a new node
+   type that uses your service, or change the default services for an existing
+   node type, or change individual nodes.
+
 If you have created a new service type that may be useful to others, please
 consider contributing it to the CORE project.
 
-<<<<<<< HEAD
-Here is an example service with documentation describing functionality:
-[Example Service](exampleservice.html)
-
-### Available Services
-
-#### BIRD Internet Routing Daemon
+## Available Services
+
+### BIRD Internet Routing Daemon
 The [BIRD Internet Routing Daemon](https://bird.network.cz/) is a routing daemon; i.e., a software responsible for managing kernel packet forwarding tables. It aims to develop a dynamic IP routing daemon with full support of all modern routing protocols, easy to use configuration interface and powerful route filtering language, primarily targeted on (but not limited to) Linux and other UNIX-like systems and distributed under the GNU General Public License. BIRD has a free implementation of several well known and common routing and router-supplemental protocols, namely RIP, RIPng, OSPFv2, OSPFv3, BGP, BFD, and NDP/RA. BIRD supports IPv4 and IPv6 address families, Linux kernel and several BSD variants (tested on FreeBSD, NetBSD and OpenBSD). BIRD consists of bird daemon and birdc interactive CLI client used for supervision.
 
 In order to be able to use the BIRD Internet Routing Protocol, you must first install the project on your machine.
 
 
-##### BIRD Package Install
+#### BIRD Package Install
 ```shell
 sudo apt-get install bird
 ```
 
-##### BIRD Source Code Install
+#### BIRD Source Code Install
 You can download BIRD source code from it's [official repository.](https://gitlab.labs.nic.cz/labs/bird/)
 ```shell
 ./configure
@@ -183,7 +196,7 @@
 In order to be able to do use the Bird Internet Routing Protocol, you must modify *bird.conf* due to the fact that the given configuration file is not configured beyond allowing the bird daemon to start, which means that nothing else will happen if you run it. Keeran Marquis has a very detailed example on [Configuring BGP using Bird on Ubuntu](https://blog.marquis.co/configuring-bgp-using-bird-on-ubuntu-14-04lts/) which can be used as a building block to implement your custom routing daemon.
 
 
-#### FRRouting
+### FRRouting
 FRRouting is a routing software package that provides TCP/IP based routing services with routing protocols support such as BGP, RIP, OSPF, IS-IS and more. FRR also supports special BGP Route Reflector and Route Server behavior. In addition to traditional IPv4 routing protocols, FRR also supports IPv6 routing protocols. With an SNMP daemon that supports the AgentX protocol, FRR provides routing protocol MIB read-only access (SNMP Support).
 
 FRR currently supports the following protocols:
@@ -203,7 +216,7 @@
 * EIGRP (alpha)
 * NHRP (alpha)
 
-##### FRRouting Package Install
+#### FRRouting Package Install
 ```shell
 sudo apt install curl
 curl -s https://deb.frrouting.org/frr/keys.asc | sudo apt-key add -
@@ -212,7 +225,7 @@
 sudo apt update && sudo apt install frr frr-pythontools
 ```
 
-##### FRRouting Source Code Install
+#### FRRouting Source Code Install
 Building FRR from source is the best way to ensure you have the latest features and bug fixes. Details for each supported platform, including dependency package listings, permissions, and other gotchas, are in the developer’s documentation. 
 
 FRR’s source is available on the project [GitHub page](https://github.com/FRRouting/frr).
@@ -243,7 +256,7 @@
 If everything finishes successfully, FRR should be installed.
 
 
-#### Docker
+### Docker
 Docker service allows running docker containers within CORE nodes.
 The running of Docker within a CORE node allows for additional extensibility to
 the CORE services. This allows network applications and protocols to be easily
@@ -253,7 +266,7 @@
 
 This requires a recent version of Docker. This was tested using a PPA on Ubuntu with version 1.2.0. The version in the standard Ubuntu repo is to old for this purpose (we need --net host).
 
-##### Docker Installation
+#### Docker Installation
 To use Docker services, you must first install the Docker python image. This is used to interface with Docker from the python service.
 
 ```shell
@@ -280,8 +293,7 @@
 sudo service core-daemon restart
 ```
 
-
-#### NRL Services
+### NRL Services
 The Protean Protocol Prototyping Library (ProtoLib) is a cross-platform library that allows applications to be built while supporting a variety of platforms including Linux, Windows, WinCE/PocketPC, MacOS, FreeBSD, Solaris, etc as well as the simulation environments of NS2 and Opnet. The goal of the Protolib is to provide a set of simple, cross-platform C++ classes that allow development of network protocols and applications that can run on different platforms and in network simulation environments. While Protolib provides an overall framework for developing working protocol implementations, applications, and simulation modules, the individual classes are designed for use as stand-alone components when possible. Although Protolib is principally for research purposes, the code has been constructed to provide robust, efficient performance and adaptability to real applications. In some cases, the code consists of data structures, etc useful in protocol implementations and, in other cases, provides common, cross-platform interfaces to system services and functions (e.g., sockets, timers, routing tables, etc).
 
 Currently the Naval Research Laboratory uses this library to develop a wide variety of protocols.The NRL Protolib currently supports the following protocols:
@@ -297,14 +309,14 @@
 #### NRL Installation
 In order to be able to use the different protocols that NRL offers, you must first download the support library itself. You can get the source code from their [official nightly snapshots website](https://downloads.pf.itd.nrl.navy.mil/protolib/nightly_snapshots/).
 
-##### Multi-Generator (MGEN)
+#### Multi-Generator (MGEN)
 Download MGEN from the [NRL MGEN nightly snapshots](https://downloads.pf.itd.nrl.navy.mil/mgen/nightly_snapshots/), unpack it and copy the protolib library into the main folder *mgen*. Execute the following commands to build the protocol.
 ```shell
 cd mgen/makefiles
 make -f Makefile.{os} mgen
 ```
 
-##### Neighborhood Discovery Protocol (NHDP)
+#### Neighborhood Discovery Protocol (NHDP)
 Download NHDP from the [NRL NHDP nightly snapshots](https://downloads.pf.itd.nrl.navy.mil/nhdp/nightly_snapshots/).
 ```shell
 sudo apt-get install libpcap-dev libboost-all-dev
@@ -321,31 +333,30 @@
 make -f Makefile.{os}
 ```
 
-##### Simplified Multicast Forwarding (SMF)
+#### Simplified Multicast Forwarding (SMF)
 Download SMF from the [NRL SMF nightly snapshot](https://downloads.pf.itd.nrl.navy.mil/smf/nightly_snapshots/) , unpack it and place the protolib library inside the *smf* main folder.
 ```shell
 cd mgen/makefiles
 make -f Makefile.{os}
 ```
 
-##### Optimized Link State Routing Protocol (OLSR)
+#### Optimized Link State Routing Protocol (OLSR)
 To install the OLSR protocol, download their source code from their [nightly snapshots](https://downloads.pf.itd.nrl.navy.mil/olsr/nightly_snapshots/nrlolsr-svnsnap.tgz). Unpack it and place the previously downloaded protolib library inside the *nrlolsr* main directory. Then execute the following commands:
 ```shell
 cd ./unix
 make -f Makefile.{os}
 ```
 
-
-#### Quagga Routing Suite
+### Quagga Routing Suite
  Quagga is a routing software suite, providing implementations of OSPFv2, OSPFv3, RIP v1 and v2, RIPng and BGP-4 for Unix platforms, particularly FreeBSD, Linux, Solaris and NetBSD. Quagga is a fork of GNU Zebra which was developed by Kunihiro Ishiguro.
 The Quagga architecture consists of a core daemon, zebra, which acts as an abstraction layer to the underlying Unix kernel and presents the Zserv API over a Unix or TCP stream to Quagga clients. It is these Zserv clients which typically implement a routing protocol and communicate routing updates to the zebra daemon.
 
-##### Quagga Package Install
+#### Quagga Package Install
 ```shell
 sudo apt-get install quagga
 ```
 
-##### Quagga Source Install
+#### Quagga Source Install
 First, download the source code from their [official webpage](https://www.quagga.net/).
 ```shell
 sudo apt-get install gawk
@@ -357,48 +368,45 @@
 sudo make install
 ```
 
-
-#### Software Defined Networking
+### Software Defined Networking
 Ryu is a component-based software defined networking framework. Ryu provides software components with well defined API that make it easy for developers to create new network management and control applications. Ryu supports various protocols for managing network devices, such as OpenFlow, Netconf, OF-config, etc. About OpenFlow, Ryu supports fully 1.0, 1.2, 1.3, 1.4, 1.5 and Nicira Extensions. All of the code is freely available under the Apache 2.0 license.
 ```shell
 ```
 
-##### Installation
-###### Prerequisites
+#### Installation
+##### Prerequisites
 ```shell
 sudo apt-get install gcc python-dev libffi-dev libssl-dev libxml2-dev libxslt1-dev zlib1g-dev
 ```
-###### Ryu Package Install
+##### Ryu Package Install
 ```shell
 pip install ryu
 ```
-###### Ryu Source Install
+##### Ryu Source Install
 ```shell
 git clone git://github.com/osrg/ryu.git
 cd ryu; pip install .
 ```
 
-
-#### Security Services
+### Security Services
 The security services offer a wide variety of protocols capable of satisfying the most use cases available. Security services such as IP security protocols, for providing security at the IP layer, as well as the suite of protocols designed to provide that security, through authentication and encryption of IP network packets. Virtual Private Networks (VPNs) and Firewalls are also available for use to the user.
 
-##### Installation
+#### Installation
 ```shell
 sudo apt-get install ipsec-tools racoon openvpn
 ```
 
-#### UCARP
+### UCARP
 UCARP allows a couple of hosts to share common virtual IP addresses in order to provide automatic failover. It is a portable userland implementation of the secure and patent-free Common Address Redundancy Protocol (CARP, OpenBSD's alternative to the patents-bloated VRRP).
 
 Strong points of the CARP protocol are: very low overhead, cryptographically signed messages, interoperability between different operating systems and no need for any dedicated extra network link between redundant hosts.
 
-##### Installation
+#### Installation
 ```shell
 sudo apt-get install ucarp
 ```
 
-
-#### Utilities Services
+### Utilities Services
 The following services are provided as utilities:
 * Default Routing
 * Default Muticast Routing
@@ -412,13 +420,13 @@
 * RADVD
 * ATD
 
-##### Installation
+#### Installation
 To install the functionality of the previously metioned services you can run the following command:
 ```shell
 sudo apt-get install isc-dhcp-server apache2 libpcap-dev radvd at
 ```
 
-#### XORP routing suite
+### XORP routing suite
 XORP is an open networking platform that supports OSPF, RIP, BGP, OLSR, VRRP, PIM, IGMP (Multicast) and other routing protocols.  Most protocols support IPv4 and IPv6 where applicable.  It is known to work on various Linux distributions and flavors of BSD.
 
 XORP started life as a project at the ICSI Center for Open Networking (ICON) at the International Computer Science Institute in Berkeley, California, USA, and spent some time with the team at XORP, Inc.  It is now maintained and improved on a volunteer basis by a core of long-term XORP developers and some newer contributors.
@@ -438,7 +446,7 @@
 
 The lower-level subsystem can use traditional UNIX kernel forwarding, or Click modular router. The modularity and independency of the lower-level from the user-level subsystem allows for its easily replacement with other solutions including high-end hardware-based forwarding engines.
 
-##### Installation
+#### Installation
 In order to be able to install the XORP Routing Suite, you must first install scons in order to compile it.
 ```shell
 sudo apt-get install scons
@@ -450,29 +458,4 @@
 sudo apt-get install libssl-dev ncurses-dev
 scons
 scons install
-```
-
-=======
-Follow these steps to add your own services:
-
-1. Modify the [Example Service File](/daemon/examples/myservices/sample.py)
-   to do what you want. It could generate config/script files, mount per-node
-   directories, start processes/scripts, etc. sample.py is a Python file that
-   defines one or more classes to be imported. You can create multiple Python
-   files that will be imported. Add any new filenames to the __init__.py file.
-
-2. Put these files in a directory such as /home/username/.core/myservices
-   Note that the last component of this directory name **myservices** should not
-   be named something like **services** which conflicts with an existing Python
-   name (the syntax 'from myservices import *' is used).
-
-3. Add a **custom_services_dir = /home/username/.core/myservices** entry to the
-   /etc/core/core.conf file.
-
-4. Restart the CORE daemon (core-daemon). Any import errors (Python syntax)
-   should be displayed in the /var/log/core-daemon.log log file (or on screen).
-
-5. Start using your custom service on your nodes. You can create a new node
-   type that uses your service, or change the default services for an existing
-   node type, or change individual nodes.
->>>>>>> 67595485
+```